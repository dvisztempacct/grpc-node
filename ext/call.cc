/*
 *
 * Copyright 2015, Google Inc.
 * All rights reserved.
 *
 * Redistribution and use in source and binary forms, with or without
 * modification, are permitted provided that the following conditions are
 * met:
 *
 *     * Redistributions of source code must retain the above copyright
 * notice, this list of conditions and the following disclaimer.
 *     * Redistributions in binary form must reproduce the above
 * copyright notice, this list of conditions and the following disclaimer
 * in the documentation and/or other materials provided with the
 * distribution.
 *     * Neither the name of Google Inc. nor the names of its
 * contributors may be used to endorse or promote products derived from
 * this software without specific prior written permission.
 *
 * THIS SOFTWARE IS PROVIDED BY THE COPYRIGHT HOLDERS AND CONTRIBUTORS
 * "AS IS" AND ANY EXPRESS OR IMPLIED WARRANTIES, INCLUDING, BUT NOT
 * LIMITED TO, THE IMPLIED WARRANTIES OF MERCHANTABILITY AND FITNESS FOR
 * A PARTICULAR PURPOSE ARE DISCLAIMED. IN NO EVENT SHALL THE COPYRIGHT
 * OWNER OR CONTRIBUTORS BE LIABLE FOR ANY DIRECT, INDIRECT, INCIDENTAL,
 * SPECIAL, EXEMPLARY, OR CONSEQUENTIAL DAMAGES (INCLUDING, BUT NOT
 * LIMITED TO, PROCUREMENT OF SUBSTITUTE GOODS OR SERVICES; LOSS OF USE,
 * DATA, OR PROFITS; OR BUSINESS INTERRUPTION) HOWEVER CAUSED AND ON ANY
 * THEORY OF LIABILITY, WHETHER IN CONTRACT, STRICT LIABILITY, OR TORT
 * (INCLUDING NEGLIGENCE OR OTHERWISE) ARISING IN ANY WAY OUT OF THE USE
 * OF THIS SOFTWARE, EVEN IF ADVISED OF THE POSSIBILITY OF SUCH DAMAGE.
 *
 */

#include <memory>
#include <vector>
#include <map>

#include <node.h>

#include "grpc/support/log.h"
#include "grpc/grpc.h"
#include "grpc/support/alloc.h"
#include "grpc/support/time.h"
#include "byte_buffer.h"
#include "call.h"
#include "channel.h"
#include "completion_queue_async_worker.h"
#include "timeval.h"

using std::unique_ptr;
using std::shared_ptr;
using std::vector;

namespace grpc {
namespace node {

using v8::Array;
using v8::Boolean;
using v8::Exception;
using v8::External;
using v8::Function;
using v8::FunctionTemplate;
using v8::Handle;
using v8::HandleScope;
using v8::Integer;
using v8::Local;
using v8::Number;
using v8::Object;
using v8::ObjectTemplate;
using v8::Persistent;
using v8::Uint32;
using v8::String;
using v8::Value;

NanCallback *Call::constructor;
Persistent<FunctionTemplate> Call::fun_tpl;

bool EndsWith(const char *str, const char *substr) {
  return strcmp(str+strlen(str)-strlen(substr), substr) == 0;
}

bool CreateMetadataArray(Handle<Object> metadata, grpc_metadata_array *array,
                         shared_ptr<Resources> resources) {
  NanScope();
  grpc_metadata_array_init(array);
  Handle<Array> keys(metadata->GetOwnPropertyNames());
  for (unsigned int i = 0; i < keys->Length(); i++) {
    Handle<String> current_key(keys->Get(i)->ToString());
    if (!metadata->Get(current_key)->IsArray()) {
      return false;
    }
    array->capacity += Local<Array>::Cast(metadata->Get(current_key))->Length();
  }
  array->metadata = reinterpret_cast<grpc_metadata*>(
      gpr_malloc(array->capacity * sizeof(grpc_metadata)));
  for (unsigned int i = 0; i < keys->Length(); i++) {
    Handle<String> current_key(keys->Get(i)->ToString());
    NanUtf8String *utf8_key = new NanUtf8String(current_key);
    resources->strings.push_back(unique_ptr<NanUtf8String>(utf8_key));
    Handle<Array> values = Local<Array>::Cast(metadata->Get(current_key));
    for (unsigned int j = 0; j < values->Length(); j++) {
      Handle<Value> value = values->Get(j);
      grpc_metadata *current = &array->metadata[array->count];
      current->key = **utf8_key;
      // Only allow binary headers for "-bin" keys
      if (EndsWith(current->key, "-bin")) {
        if (::node::Buffer::HasInstance(value)) {
          current->value = ::node::Buffer::Data(value);
          current->value_length = ::node::Buffer::Length(value);
          Persistent<Value> *handle = new Persistent<Value>();
          NanAssignPersistent(*handle, value);
          resources->handles.push_back(unique_ptr<PersistentHolder>(
              new PersistentHolder(handle)));
          continue;
        }
      }
      if (value->IsString()) {
        Handle<String> string_value = value->ToString();
        NanUtf8String *utf8_value = new NanUtf8String(string_value);
        resources->strings.push_back(unique_ptr<NanUtf8String>(utf8_value));
        current->value = **utf8_value;
        current->value_length = string_value->Length();
      } else {
        return false;
      }
      array->count += 1;
    }
  }
  return true;
}

Handle<Value> ParseMetadata(const grpc_metadata_array *metadata_array) {
  NanEscapableScope();
  grpc_metadata *metadata_elements = metadata_array->metadata;
  size_t length = metadata_array->count;
  std::map<const char*, size_t> size_map;
  std::map<const char*, size_t> index_map;

  for (unsigned int i = 0; i < length; i++) {
    const char *key = metadata_elements[i].key;
    if (size_map.count(key)) {
      size_map[key] += 1;
    }
    index_map[key] = 0;
  }
  Handle<Object> metadata_object = NanNew<Object>();
  for (unsigned int i = 0; i < length; i++) {
    grpc_metadata* elem = &metadata_elements[i];
    Handle<String> key_string = NanNew(elem->key);
    Handle<Array> array;
    if (metadata_object->Has(key_string)) {
      array = Handle<Array>::Cast(metadata_object->Get(key_string));
    } else {
      array = NanNew<Array>(size_map[elem->key]);
      metadata_object->Set(key_string, array);
    }
    if (EndsWith(elem->key, "-bin")) {
      array->Set(index_map[elem->key],
                 MakeFastBuffer(
                     NanNewBufferHandle(elem->value, elem->value_length)));
    } else {
      array->Set(index_map[elem->key], NanNew(elem->value));
    }
    index_map[elem->key] += 1;
  }
  return NanEscapeScope(metadata_object);
}

Handle<Value> Op::GetOpType() const {
  NanEscapableScope();
  return NanEscapeScope(NanNew<String>(GetTypeString()));
}

class SendMetadataOp : public Op {
 public:
  Handle<Value> GetNodeValue() const {
    NanEscapableScope();
    return NanEscapeScope(NanTrue());
  }
  bool ParseOp(Handle<Value> value, grpc_op *out,
               shared_ptr<Resources> resources) {
    if (!value->IsObject()) {
      return false;
    }
    grpc_metadata_array array;
    if (!CreateMetadataArray(value->ToObject(), &array, resources)) {
      return false;
    }
    out->data.send_initial_metadata.count = array.count;
    out->data.send_initial_metadata.metadata = array.metadata;
    return true;
  }
 protected:
  std::string GetTypeString() const {
    return "send_metadata";
  }
};

class SendMessageOp : public Op {
 public:
  Handle<Value> GetNodeValue() const {
    NanEscapableScope();
    return NanEscapeScope(NanTrue());
  }
  bool ParseOp(Handle<Value> value, grpc_op *out,
               shared_ptr<Resources> resources) {
    if (!::node::Buffer::HasInstance(value)) {
      return false;
    }
    out->data.send_message = BufferToByteBuffer(value);
    Persistent<Value> *handle = new Persistent<Value>();
    NanAssignPersistent(*handle, value);
    resources->handles.push_back(unique_ptr<PersistentHolder>(
        new PersistentHolder(handle)));
    return true;
  }
 protected:
  std::string GetTypeString() const {
    return "send_message";
  }
};

class SendClientCloseOp : public Op {
 public:
  Handle<Value> GetNodeValue() const {
    NanEscapableScope();
    return NanEscapeScope(NanTrue());
  }
  bool ParseOp(Handle<Value> value, grpc_op *out,
               shared_ptr<Resources> resources) {
    return true;
  }
 protected:
  std::string GetTypeString() const {
    return "client_close";
  }
};

class SendServerStatusOp : public Op {
 public:
  Handle<Value> GetNodeValue() const {
    NanEscapableScope();
    return NanEscapeScope(NanTrue());
  }
  bool ParseOp(Handle<Value> value, grpc_op *out,
               shared_ptr<Resources> resources) {
    if (!value->IsObject()) {
      return false;
    }
    Handle<Object> server_status = value->ToObject();
    if (!server_status->Get(NanNew("metadata"))->IsObject()) {
      return false;
    }
    if (!server_status->Get(NanNew("code"))->IsUint32()) {
      return false;
    }
    if (!server_status->Get(NanNew("details"))->IsString()) {
      return false;
    }
    grpc_metadata_array array;
    if (!CreateMetadataArray(server_status->Get(NanNew("metadata"))->
                             ToObject(),
                             &array, resources)) {
      return false;
    }
    out->data.send_status_from_server.trailing_metadata_count = array.count;
    out->data.send_status_from_server.trailing_metadata = array.metadata;
    out->data.send_status_from_server.status =
        static_cast<grpc_status_code>(
            server_status->Get(NanNew("code"))->Uint32Value());
    NanUtf8String *str = new NanUtf8String(
        server_status->Get(NanNew("details")));
    resources->strings.push_back(unique_ptr<NanUtf8String>(str));
    out->data.send_status_from_server.status_details = **str;
    return true;
  }
 protected:
  std::string GetTypeString() const {
    return "send_status";
  }
};

class GetMetadataOp : public Op {
 public:
  GetMetadataOp() {
    grpc_metadata_array_init(&recv_metadata);
  }

  ~GetMetadataOp() {
    grpc_metadata_array_destroy(&recv_metadata);
  }

  Handle<Value> GetNodeValue() const {
    NanEscapableScope();
    return NanEscapeScope(ParseMetadata(&recv_metadata));
  }

  bool ParseOp(Handle<Value> value, grpc_op *out,
               shared_ptr<Resources> resources) {
    out->data.recv_initial_metadata = &recv_metadata;
    return true;
  }

 protected:
  std::string GetTypeString() const {
    return "metadata";
  }

 private:
  grpc_metadata_array recv_metadata;
};

class ReadMessageOp : public Op {
 public:
  ReadMessageOp() {
    recv_message = NULL;
  }
  ~ReadMessageOp() {
    if (recv_message != NULL) {
      gpr_free(recv_message);
    }
  }
  Handle<Value> GetNodeValue() const {
    NanEscapableScope();
    return NanEscapeScope(ByteBufferToBuffer(recv_message));
  }

  bool ParseOp(Handle<Value> value, grpc_op *out,
               shared_ptr<Resources> resources) {
    out->data.recv_message = &recv_message;
    return true;
  }

 protected:
  std::string GetTypeString() const {
    return "read";
  }

 private:
  grpc_byte_buffer *recv_message;
};

class ClientStatusOp : public Op {
 public:
  ClientStatusOp() {
    grpc_metadata_array_init(&metadata_array);
    status_details = NULL;
    details_capacity = 0;
  }

  ~ClientStatusOp() {
    grpc_metadata_array_destroy(&metadata_array);
    gpr_free(status_details);
  }

  bool ParseOp(Handle<Value> value, grpc_op *out,
               shared_ptr<Resources> resources) {
    out->data.recv_status_on_client.trailing_metadata = &metadata_array;
    out->data.recv_status_on_client.status = &status;
    out->data.recv_status_on_client.status_details = &status_details;
    out->data.recv_status_on_client.status_details_capacity = &details_capacity;
    return true;
  }

  Handle<Value> GetNodeValue() const {
    NanEscapableScope();
    Handle<Object> status_obj = NanNew<Object>();
    status_obj->Set(NanNew("code"), NanNew<Number>(status));
    if (status_details != NULL) {
      status_obj->Set(NanNew("details"), NanNew(status_details));
    }
    status_obj->Set(NanNew("metadata"), ParseMetadata(&metadata_array));
    return NanEscapeScope(status_obj);
  }
 protected:
  std::string GetTypeString() const {
    return "status";
  }
 private:
  grpc_metadata_array metadata_array;
  grpc_status_code status;
  char *status_details;
  size_t details_capacity;
};

class ServerCloseResponseOp : public Op {
 public:
  Handle<Value> GetNodeValue() const {
    NanEscapableScope();
    return NanEscapeScope(NanNew<Boolean>(cancelled));
  }

  bool ParseOp(Handle<Value> value, grpc_op *out,
               shared_ptr<Resources> resources) {
    out->data.recv_close_on_server.cancelled = &cancelled;
    return true;
  }

 protected:
  std::string GetTypeString() const {
    return "cancelled";
  }

 private:
  int cancelled;
};

tag::tag(NanCallback *callback, OpVec *ops,
         shared_ptr<Resources> resources) :
    callback(callback), ops(ops), resources(resources){
}

tag::~tag() {
  delete callback;
  delete ops;
}

Handle<Value> GetTagNodeValue(void *tag) {
  NanEscapableScope();
  struct tag *tag_struct = reinterpret_cast<struct tag *>(tag);
  Handle<Object> tag_obj = NanNew<Object>();
  for (vector<unique_ptr<Op> >::iterator it = tag_struct->ops->begin();
       it != tag_struct->ops->end(); ++it) {
    Op *op_ptr = it->get();
    tag_obj->Set(op_ptr->GetOpType(), op_ptr->GetNodeValue());
  }
  return NanEscapeScope(tag_obj);
}

NanCallback *GetTagCallback(void *tag) {
  struct tag *tag_struct = reinterpret_cast<struct tag *>(tag);
  return tag_struct->callback;
}

void DestroyTag(void *tag) {
  struct tag *tag_struct = reinterpret_cast<struct tag *>(tag);
  delete tag_struct;
}

Call::Call(grpc_call *call) : wrapped_call(call) {
}

Call::~Call() {
  grpc_call_destroy(wrapped_call);
}

void Call::Init(Handle<Object> exports) {
  NanScope();
  Local<FunctionTemplate> tpl = NanNew<FunctionTemplate>(New);
  tpl->SetClassName(NanNew("Call"));
  tpl->InstanceTemplate()->SetInternalFieldCount(1);
  NanSetPrototypeTemplate(tpl, "startBatch",
                          NanNew<FunctionTemplate>(StartBatch)->GetFunction());
  NanSetPrototypeTemplate(tpl, "cancel",
                          NanNew<FunctionTemplate>(Cancel)->GetFunction());
  NanSetPrototypeTemplate(tpl, "getPeer",
                          NanNew<FunctionTemplate>(GetPeer)->GetFunction());
  NanAssignPersistent(fun_tpl, tpl);
  Handle<Function> ctr = tpl->GetFunction();
  ctr->Set(NanNew("WRITE_BUFFER_HINT"),
           NanNew<Uint32, uint32_t>(GRPC_WRITE_BUFFER_HINT));
  ctr->Set(NanNew("WRITE_NO_COMPRESS"),
           NanNew<Uint32, uint32_t>(GRPC_WRITE_NO_COMPRESS));
  exports->Set(NanNew("Call"), ctr);
  constructor = new NanCallback(ctr);
}

bool Call::HasInstance(Handle<Value> val) {
  NanScope();
  return NanHasInstance(fun_tpl, val);
}

Handle<Value> Call::WrapStruct(grpc_call *call) {
  NanEscapableScope();
  if (call == NULL) {
    return NanEscapeScope(NanNull());
  }
  const int argc = 1;
  Handle<Value> argv[argc] = {NanNew<External>(reinterpret_cast<void *>(call))};
  return NanEscapeScope(constructor->GetFunction()->NewInstance(argc, argv));
}

NAN_METHOD(Call::New) {
  NanScope();

  if (args.IsConstructCall()) {
    Call *call;
    if (args[0]->IsExternal()) {
      Handle<External> ext = args[0].As<External>();
      // This option is used for wrapping an existing call
      grpc_call *call_value =
          reinterpret_cast<grpc_call *>(ext->Value());
      call = new Call(call_value);
    } else {
      if (!Channel::HasInstance(args[0])) {
        return NanThrowTypeError("Call's first argument must be a Channel");
      }
      if (!args[1]->IsString()) {
        return NanThrowTypeError("Call's second argument must be a string");
      }
      if (!(args[2]->IsNumber() || args[2]->IsDate())) {
        return NanThrowTypeError(
            "Call's third argument must be a date or a number");
      }
      Handle<Object> channel_object = args[0]->ToObject();
      Channel *channel = ObjectWrap::Unwrap<Channel>(channel_object);
      if (channel->GetWrappedChannel() == NULL) {
        return NanThrowError("Call cannot be created from a closed channel");
      }
      NanUtf8String method(args[1]);
      double deadline = args[2]->NumberValue();
      grpc_channel *wrapped_channel = channel->GetWrappedChannel();
      grpc_call *wrapped_call = grpc_channel_create_call(
<<<<<<< HEAD
          wrapped_channel, CompletionQueueAsyncWorker::GetQueue(), *method,
          channel->GetHost(), MillisecondsToTimespec(deadline), NULL);
=======
          wrapped_channel, NULL, GRPC_PROPAGATE_DEFAULTS,
          CompletionQueueAsyncWorker::GetQueue(), *method, channel->GetHost(),
          MillisecondsToTimespec(deadline));
>>>>>>> 91763733
      call = new Call(wrapped_call);
      args.This()->SetHiddenValue(NanNew("channel_"), channel_object);
    }
    call->Wrap(args.This());
    NanReturnValue(args.This());
  } else {
    const int argc = 4;
    Local<Value> argv[argc] = {args[0], args[1], args[2], args[3]};
    NanReturnValue(constructor->GetFunction()->NewInstance(argc, argv));
  }
}

NAN_METHOD(Call::StartBatch) {
  NanScope();
  if (!HasInstance(args.This())) {
    return NanThrowTypeError("startBatch can only be called on Call objects");
  }
  if (!args[0]->IsObject()) {
    return NanThrowError("startBatch's first argument must be an object");
  }
  if (!args[1]->IsFunction()) {
    return NanThrowError("startBatch's second argument must be a callback");
  }
  Handle<Function> callback_func = args[1].As<Function>();
  Call *call = ObjectWrap::Unwrap<Call>(args.This());
  shared_ptr<Resources> resources(new Resources);
  Handle<Object> obj = args[0]->ToObject();
  Handle<Array> keys = obj->GetOwnPropertyNames();
  size_t nops = keys->Length();
  vector<grpc_op> ops(nops);
  unique_ptr<OpVec> op_vector(new OpVec());
  for (unsigned int i = 0; i < nops; i++) {
    unique_ptr<Op> op;
    if (!keys->Get(i)->IsUint32()) {
      return NanThrowError(
          "startBatch's first argument's keys must be integers");
    }
    uint32_t type = keys->Get(i)->Uint32Value();
    ops[i].op = static_cast<grpc_op_type>(type);
    ops[i].flags = 0;
    switch (type) {
      case GRPC_OP_SEND_INITIAL_METADATA:
        op.reset(new SendMetadataOp());
        break;
      case GRPC_OP_SEND_MESSAGE:
        op.reset(new SendMessageOp());
        break;
      case GRPC_OP_SEND_CLOSE_FROM_CLIENT:
        op.reset(new SendClientCloseOp());
        break;
      case GRPC_OP_SEND_STATUS_FROM_SERVER:
        op.reset(new SendServerStatusOp());
        break;
      case GRPC_OP_RECV_INITIAL_METADATA:
        op.reset(new GetMetadataOp());
        break;
      case GRPC_OP_RECV_MESSAGE:
        op.reset(new ReadMessageOp());
        break;
      case GRPC_OP_RECV_STATUS_ON_CLIENT:
        op.reset(new ClientStatusOp());
        break;
      case GRPC_OP_RECV_CLOSE_ON_SERVER:
        op.reset(new ServerCloseResponseOp());
        break;
      default:
        return NanThrowError("Argument object had an unrecognized key");
    }
    if (!op->ParseOp(obj->Get(type), &ops[i], resources)) {
      return NanThrowTypeError("Incorrectly typed arguments to startBatch");
    }
    op_vector->push_back(std::move(op));
  }
  NanCallback *callback = new NanCallback(callback_func);
  grpc_call_error error = grpc_call_start_batch(
      call->wrapped_call, &ops[0], nops, new struct tag(
          callback, op_vector.release(), resources), NULL);
  if (error != GRPC_CALL_OK) {
    return NanThrowError("startBatch failed", error);
  }
  CompletionQueueAsyncWorker::Next();
  NanReturnUndefined();
}

NAN_METHOD(Call::Cancel) {
  NanScope();
  if (!HasInstance(args.This())) {
    return NanThrowTypeError("cancel can only be called on Call objects");
  }
  Call *call = ObjectWrap::Unwrap<Call>(args.This());
  grpc_call_error error = grpc_call_cancel(call->wrapped_call, NULL);
  if (error != GRPC_CALL_OK) {
    return NanThrowError("cancel failed", error);
  }
  NanReturnUndefined();
}

NAN_METHOD(Call::GetPeer) {
  NanScope();
  if (!HasInstance(args.This())) {
    return NanThrowTypeError("getPeer can only be called on Call objects");
  }
  Call *call = ObjectWrap::Unwrap<Call>(args.This());
  char *peer = grpc_call_get_peer(call->wrapped_call);
  Handle<Value> peer_value = NanNew(peer);
  gpr_free(peer);
  NanReturnValue(peer_value);
}

}  // namespace node
}  // namespace grpc<|MERGE_RESOLUTION|>--- conflicted
+++ resolved
@@ -511,14 +511,9 @@
       double deadline = args[2]->NumberValue();
       grpc_channel *wrapped_channel = channel->GetWrappedChannel();
       grpc_call *wrapped_call = grpc_channel_create_call(
-<<<<<<< HEAD
-          wrapped_channel, CompletionQueueAsyncWorker::GetQueue(), *method,
-          channel->GetHost(), MillisecondsToTimespec(deadline), NULL);
-=======
           wrapped_channel, NULL, GRPC_PROPAGATE_DEFAULTS,
           CompletionQueueAsyncWorker::GetQueue(), *method, channel->GetHost(),
-          MillisecondsToTimespec(deadline));
->>>>>>> 91763733
+          MillisecondsToTimespec(deadline), NULL);
       call = new Call(wrapped_call);
       args.This()->SetHiddenValue(NanNew("channel_"), channel_object);
     }
