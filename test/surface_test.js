/*
 *
 * Copyright 2015, Google Inc.
 * All rights reserved.
 *
 * Redistribution and use in source and binary forms, with or without
 * modification, are permitted provided that the following conditions are
 * met:
 *
 *     * Redistributions of source code must retain the above copyright
 * notice, this list of conditions and the following disclaimer.
 *     * Redistributions in binary form must reproduce the above
 * copyright notice, this list of conditions and the following disclaimer
 * in the documentation and/or other materials provided with the
 * distribution.
 *     * Neither the name of Google Inc. nor the names of its
 * contributors may be used to endorse or promote products derived from
 * this software without specific prior written permission.
 *
 * THIS SOFTWARE IS PROVIDED BY THE COPYRIGHT HOLDERS AND CONTRIBUTORS
 * "AS IS" AND ANY EXPRESS OR IMPLIED WARRANTIES, INCLUDING, BUT NOT
 * LIMITED TO, THE IMPLIED WARRANTIES OF MERCHANTABILITY AND FITNESS FOR
 * A PARTICULAR PURPOSE ARE DISCLAIMED. IN NO EVENT SHALL THE COPYRIGHT
 * OWNER OR CONTRIBUTORS BE LIABLE FOR ANY DIRECT, INDIRECT, INCIDENTAL,
 * SPECIAL, EXEMPLARY, OR CONSEQUENTIAL DAMAGES (INCLUDING, BUT NOT
 * LIMITED TO, PROCUREMENT OF SUBSTITUTE GOODS OR SERVICES; LOSS OF USE,
 * DATA, OR PROFITS; OR BUSINESS INTERRUPTION) HOWEVER CAUSED AND ON ANY
 * THEORY OF LIABILITY, WHETHER IN CONTRACT, STRICT LIABILITY, OR TORT
 * (INCLUDING NEGLIGENCE OR OTHERWISE) ARISING IN ANY WAY OUT OF THE USE
 * OF THIS SOFTWARE, EVEN IF ADVISED OF THE POSSIBILITY OF SUCH DAMAGE.
 *
 */

'use strict';

var assert = require('assert');

var surface_client = require('../src/client.js');

var ProtoBuf = require('protobufjs');

var grpc = require('..');

var math_proto = ProtoBuf.loadProtoFile(__dirname + '/../examples/math.proto');

var mathService = math_proto.lookup('math.Math');

var _ = require('lodash');

/**
 * This is used for testing functions with multiple asynchronous calls that
 * can happen in different orders. This should be passed the number of async
 * function invocations that can occur last, and each of those should call this
 * function's return value
 * @param {function()} done The function that should be called when a test is
 *     complete.
 * @param {number} count The number of calls to the resulting function if the
 *     test passes.
 * @return {function()} The function that should be called at the end of each
 *     sequence of asynchronous functions.
 */
function multiDone(done, count) {
  return function() {
    count -= 1;
    if (count <= 0) {
      done();
    }
  };
}

var server_insecure_creds = grpc.ServerCredentials.createInsecure();

describe('File loader', function() {
  it('Should load a proto file by default', function() {
    assert.doesNotThrow(function() {
      grpc.load(__dirname + '/test_service.proto');
    });
  });
  it('Should load a proto file with the proto format', function() {
    assert.doesNotThrow(function() {
      grpc.load(__dirname + '/test_service.proto', 'proto');
    });
  });
  it('Should load a json file with the json format', function() {
    assert.doesNotThrow(function() {
      grpc.load(__dirname + '/test_service.json', 'json');
    });
  });
  it('Should fail to load a file with an unknown format', function() {
    assert.throws(function() {
      grpc.load(__dirname + '/test_service.proto', 'fake_format');
    });
  });
});
describe('Server.prototype.addProtoService', function() {
  var server;
  var dummyImpls = {
    'div': function() {},
    'divMany': function() {},
    'fib': function() {},
    'sum': function() {}
  };
  beforeEach(function() {
    server = new grpc.Server();
  });
  afterEach(function() {
    server.forceShutdown();
  });
  it('Should succeed with a single service', function() {
    assert.doesNotThrow(function() {
      server.addProtoService(mathService, dummyImpls);
    });
  });
  it('Should fail with conflicting method names', function() {
    server.addProtoService(mathService, dummyImpls);
    assert.throws(function() {
      server.addProtoService(mathService, dummyImpls);
    });
  });
  it('Should fail with missing handlers', function() {
    assert.throws(function() {
      server.addProtoService(mathService, {
        'div': function() {},
        'divMany': function() {},
        'fib': function() {}
      });
    }, /math.Math.Sum/);
  });
  it('Should fail if the server has been started', function() {
    server.start();
    assert.throws(function() {
      server.addProtoService(mathService, dummyImpls);
    });
  });
});
describe('Client constructor building', function() {
  var illegal_service_attrs = {
    $method : {
      path: '/illegal/$method',
      requestStream: false,
      responseStream: false,
      requestSerialize: _.identity,
      requestDeserialize: _.identity,
      responseSerialize: _.identity,
      responseDeserialize: _.identity
    }
  };
  it('Should reject method names starting with $', function() {
    assert.throws(function() {
      grpc.makeGenericClientConstructor(illegal_service_attrs);
    }, /\$/);
  });
});
describe('waitForClientReady', function() {
  var server;
  var port;
  var Client;
  var client;
  before(function() {
    server = new grpc.Server();
    port = server.bind('localhost:0', grpc.ServerCredentials.createInsecure());
    server.start();
    Client = surface_client.makeProtobufClientConstructor(mathService);
  });
  beforeEach(function() {
    client = new Client('localhost:' + port, grpc.credentials.createInsecure());
  });
  after(function() {
    server.forceShutdown();
  });
  it('should complete when called alone', function(done) {
    grpc.waitForClientReady(client, Infinity, function(error) {
      assert.ifError(error);
      done();
    });
  });
  it('should complete when a call is initiated', function(done) {
    grpc.waitForClientReady(client, Infinity, function(error) {
      assert.ifError(error);
      done();
    });
    var call = client.div({}, function(err, response) {});
    call.cancel();
  });
  it('should complete if called more than once', function(done) {
    done = multiDone(done, 2);
    grpc.waitForClientReady(client, Infinity, function(error) {
      assert.ifError(error);
      done();
    });
    grpc.waitForClientReady(client, Infinity, function(error) {
      assert.ifError(error);
      done();
    });
  });
  it('should complete if called when already ready', function(done) {
    grpc.waitForClientReady(client, Infinity, function(error) {
      assert.ifError(error);
      grpc.waitForClientReady(client, Infinity, function(error) {
        assert.ifError(error);
        done();
      });
    });
  });
});
describe('Echo service', function() {
  var server;
  var client;
  before(function() {
    var test_proto = ProtoBuf.loadProtoFile(__dirname + '/echo_service.proto');
    var echo_service = test_proto.lookup('EchoService');
    server = new grpc.Server();
    server.addProtoService(echo_service, {
      echo: function(call, callback) {
        callback(null, call.request);
      }
    });
    var port = server.bind('localhost:0', server_insecure_creds);
    var Client = surface_client.makeProtobufClientConstructor(echo_service);
    client = new Client('localhost:' + port, grpc.credentials.createInsecure());
    server.start();
  });
  after(function() {
    server.forceShutdown();
  });
  it('should echo the recieved message directly', function(done) {
    client.echo({value: 'test value', value2: 3}, function(error, response) {
      assert.ifError(error);
      assert.deepEqual(response, {value: 'test value', value2: 3});
      done();
    });
  });
});
describe('Generic client and server', function() {
  function toString(val) {
    return val.toString();
  }
  function toBuffer(str) {
    return new Buffer(str);
  }
  var string_service_attrs = {
    'capitalize' : {
      path: '/string/capitalize',
      requestStream: false,
      responseStream: false,
      requestSerialize: toBuffer,
      requestDeserialize: toString,
      responseSerialize: toBuffer,
      responseDeserialize: toString
    }
  };
  describe('String client and server', function() {
    var client;
    var server;
    before(function() {
      server = new grpc.Server();
      server.addService(string_service_attrs, {
        capitalize: function(call, callback) {
          callback(null, _.capitalize(call.request));
        }
      });
      var port = server.bind('localhost:0', server_insecure_creds);
      server.start();
      var Client = grpc.makeGenericClientConstructor(string_service_attrs);
      client = new Client('localhost:' + port,
                          grpc.credentials.createInsecure());
    });
    after(function() {
      server.forceShutdown();
    });
    it('Should respond with a capitalized string', function(done) {
      client.capitalize('abc', function(err, response) {
        assert.ifError(err);
        assert.strictEqual(response, 'Abc');
        done();
      });
    });
  });
});
describe('Echo metadata', function() {
  var client;
  var server;
  var metadata;
  before(function() {
    var test_proto = ProtoBuf.loadProtoFile(__dirname + '/test_service.proto');
    var test_service = test_proto.lookup('TestService');
    server = new grpc.Server();
    server.addProtoService(test_service, {
      unary: function(call, cb) {
        call.sendMetadata(call.metadata);
        cb(null, {});
      },
      clientStream: function(stream, cb){
        stream.on('data', function(data) {});
        stream.on('end', function() {
          stream.sendMetadata(stream.metadata);
          cb(null, {});
        });
      },
      serverStream: function(stream) {
        stream.sendMetadata(stream.metadata);
        stream.end();
      },
      bidiStream: function(stream) {
        stream.on('data', function(data) {});
        stream.on('end', function() {
          stream.sendMetadata(stream.metadata);
          stream.end();
        });
      }
    });
    var port = server.bind('localhost:0', server_insecure_creds);
    var Client = surface_client.makeProtobufClientConstructor(test_service);
    client = new Client('localhost:' + port, grpc.credentials.createInsecure());
    server.start();
    metadata = new grpc.Metadata();
    metadata.set('key', 'value');
  });
  after(function() {
    server.forceShutdown();
  });
  it('with unary call', function(done) {
    var call = client.unary({}, function(err, data) {
      assert.ifError(err);
    }, metadata);
    call.on('metadata', function(metadata) {
      assert.deepEqual(metadata.get('key'), ['value']);
      done();
    });
  });
  it('with client stream call', function(done) {
    var call = client.clientStream(function(err, data) {
      assert.ifError(err);
    }, metadata);
    call.on('metadata', function(metadata) {
      assert.deepEqual(metadata.get('key'), ['value']);
      done();
    });
    call.end();
  });
  it('with server stream call', function(done) {
    var call = client.serverStream({}, metadata);
    call.on('data', function() {});
    call.on('metadata', function(metadata) {
      assert.deepEqual(metadata.get('key'), ['value']);
      done();
    });
  });
  it('with bidi stream call', function(done) {
    var call = client.bidiStream(metadata);
    call.on('data', function() {});
    call.on('metadata', function(metadata) {
      assert.deepEqual(metadata.get('key'), ['value']);
      done();
    });
    call.end();
  });
  it('shows the correct user-agent string', function(done) {
    var version = require('../package.json').version;
    var call = client.unary({}, function(err, data) { assert.ifError(err); },
                            metadata);
    call.on('metadata', function(metadata) {
      assert(_.startsWith(metadata.get('user-agent')[0],
                          'grpc-node/' + version));
      done();
    });
  });
});
describe('Other conditions', function() {
  var test_service;
  var Client;
  var client;
  var server;
  var port;
  before(function() {
    var test_proto = ProtoBuf.loadProtoFile(__dirname + '/test_service.proto');
    test_service = test_proto.lookup('TestService');
    server = new grpc.Server();
    var trailer_metadata = new grpc.Metadata();
    trailer_metadata.add('trailer-present', 'yes');
    server.addProtoService(test_service, {
      unary: function(call, cb) {
        var req = call.request;
        if (req.error) {
          cb(new Error('Requested error'), null, trailer_metadata);
        } else {
          cb(null, {count: 1}, trailer_metadata);
        }
      },
      clientStream: function(stream, cb){
        var count = 0;
        var errored;
        stream.on('data', function(data) {
          if (data.error) {
            errored = true;
            cb(new Error('Requested error'), null, trailer_metadata);
          } else {
            count += 1;
          }
        });
        stream.on('end', function() {
          if (!errored) {
            cb(null, {count: count}, trailer_metadata);
          }
        });
      },
      serverStream: function(stream) {
        var req = stream.request;
        if (req.error) {
          var err = new Error('Requested error');
          err.metadata = trailer_metadata;
          stream.emit('error', err);
        } else {
          for (var i = 0; i < 5; i++) {
            stream.write({count: i});
          }
          stream.end(trailer_metadata);
        }
      },
      bidiStream: function(stream) {
        var count = 0;
        stream.on('data', function(data) {
          if (data.error) {
            var err = new Error('Requested error');
            err.metadata = trailer_metadata.clone();
            err.metadata.add('count', '' + count);
            stream.emit('error', err);
          } else {
            stream.write({count: count});
            count += 1;
          }
        });
        stream.on('end', function() {
          stream.end(trailer_metadata);
        });
      }
    });
    port = server.bind('localhost:0', server_insecure_creds);
    Client = surface_client.makeProtobufClientConstructor(test_service);
    client = new Client('localhost:' + port, grpc.credentials.createInsecure());
    server.start();
  });
  after(function() {
    server.forceShutdown();
  });
  it('channel.getTarget should be available', function() {
    assert.strictEqual(typeof grpc.getClientChannel(client).getTarget(),
                       'string');
  });
  describe('Server recieving bad input', function() {
    var misbehavingClient;
    var badArg = new Buffer([0xFF]);
    before(function() {
      var test_service_attrs = {
        unary: {
          path: '/TestService/Unary',
          requestStream: false,
          responseStream: false,
          requestSerialize: _.identity,
          responseDeserialize: _.identity
        },
        clientStream: {
          path: '/TestService/ClientStream',
          requestStream: true,
          responseStream: false,
          requestSerialize: _.identity,
          responseDeserialize: _.identity
        },
        serverStream: {
          path: '/TestService/ServerStream',
          requestStream: false,
          responseStream: true,
          requestSerialize: _.identity,
          responseDeserialize: _.identity
        },
        bidiStream: {
          path: '/TestService/BidiStream',
          requestStream: true,
          responseStream: true,
          requestSerialize: _.identity,
          responseDeserialize: _.identity
        }
      };
      var Client = surface_client.makeClientConstructor(test_service_attrs,
                                                        'TestService');
      misbehavingClient = new Client('localhost:' + port,
                                     grpc.credentials.createInsecure());
    });
    it('should respond correctly to a unary call', function(done) {
      misbehavingClient.unary(badArg, function(err, data) {
        assert(err);
        assert.strictEqual(err.code, grpc.status.INVALID_ARGUMENT);
        done();
      });
    });
    it('should respond correctly to a client stream', function(done) {
      var call = misbehavingClient.clientStream(function(err, data) {
        assert(err);
        assert.strictEqual(err.code, grpc.status.INVALID_ARGUMENT);
        done();
      });
      call.write(badArg);
      // TODO(mlumish): Remove call.end()
      call.end();
    });
    it('should respond correctly to a server stream', function(done) {
      var call = misbehavingClient.serverStream(badArg);
      call.on('data', function(data) {
        assert.fail(data, null, 'Unexpected data', '===');
      });
      call.on('error', function(err) {
        assert.strictEqual(err.code, grpc.status.INVALID_ARGUMENT);
        done();
      });
    });
    it('should respond correctly to a bidi stream', function(done) {
      var call = misbehavingClient.bidiStream();
      call.on('data', function(data) {
        assert.fail(data, null, 'Unexpected data', '===');
      });
      call.on('error', function(err) {
        assert.strictEqual(err.code, grpc.status.INVALID_ARGUMENT);
        done();
      });
      call.write(badArg);
      // TODO(mlumish): Remove call.end()
      call.end();
    });
  });
  describe('Trailing metadata', function() {
    it('should be present when a unary call succeeds', function(done) {
      var call = client.unary({error: false}, function(err, data) {
        assert.ifError(err);
      });
      call.on('status', function(status) {
        assert.deepEqual(status.metadata.get('trailer-present'), ['yes']);
        done();
      });
    });
    it('should be present when a unary call fails', function(done) {
      var call = client.unary({error: true}, function(err, data) {
        assert(err);
      });
      call.on('status', function(status) {
        assert.deepEqual(status.metadata.get('trailer-present'), ['yes']);
        done();
      });
    });
    it('should be present when a client stream call succeeds', function(done) {
      var call = client.clientStream(function(err, data) {
        assert.ifError(err);
      });
      call.write({error: false});
      call.write({error: false});
      call.end();
      call.on('status', function(status) {
        assert.deepEqual(status.metadata.get('trailer-present'), ['yes']);
        done();
      });
    });
    it('should be present when a client stream call fails', function(done) {
      var call = client.clientStream(function(err, data) {
        assert(err);
      });
      call.write({error: false});
      call.write({error: true});
      call.end();
      call.on('status', function(status) {
        assert.deepEqual(status.metadata.get('trailer-present'), ['yes']);
        done();
      });
    });
    it('should be present when a server stream call succeeds', function(done) {
      var call = client.serverStream({error: false});
      call.on('data', function(){});
      call.on('status', function(status) {
        assert.strictEqual(status.code, grpc.status.OK);
        assert.deepEqual(status.metadata.get('trailer-present'), ['yes']);
        done();
      });
    });
    it('should be present when a server stream call fails', function(done) {
      var call = client.serverStream({error: true});
      call.on('data', function(){});
      call.on('error', function(error) {
        assert.deepEqual(error.metadata.get('trailer-present'), ['yes']);
        done();
      });
    });
    it('should be present when a bidi stream succeeds', function(done) {
      var call = client.bidiStream();
      call.write({error: false});
      call.write({error: false});
      call.end();
      call.on('data', function(){});
      call.on('status', function(status) {
        assert.strictEqual(status.code, grpc.status.OK);
        assert.deepEqual(status.metadata.get('trailer-present'), ['yes']);
        done();
      });
    });
    it('should be present when a bidi stream fails', function(done) {
      var call = client.bidiStream();
      call.write({error: false});
      call.write({error: true});
      call.end();
      call.on('data', function(){});
      call.on('error', function(error) {
        assert.deepEqual(error.metadata.get('trailer-present'), ['yes']);
        done();
      });
    });
  });
  describe('Error object should contain the status', function() {
    it('for a unary call', function(done) {
      client.unary({error: true}, function(err, data) {
        assert(err);
        assert.strictEqual(err.code, grpc.status.UNKNOWN);
        assert.strictEqual(err.message, 'Requested error');
        done();
      });
    });
    it('for a client stream call', function(done) {
      var call = client.clientStream(function(err, data) {
        assert(err);
        assert.strictEqual(err.code, grpc.status.UNKNOWN);
        assert.strictEqual(err.message, 'Requested error');
        done();
      });
      call.write({error: false});
      call.write({error: true});
      call.end();
    });
    it('for a server stream call', function(done) {
      var call = client.serverStream({error: true});
      call.on('data', function(){});
      call.on('error', function(error) {
        assert.strictEqual(error.code, grpc.status.UNKNOWN);
        assert.strictEqual(error.message, 'Requested error');
        done();
      });
    });
    it('for a bidi stream call', function(done) {
      var call = client.bidiStream();
      call.write({error: false});
      call.write({error: true});
      call.end();
      call.on('data', function(){});
      call.on('error', function(error) {
        assert.strictEqual(error.code, grpc.status.UNKNOWN);
        assert.strictEqual(error.message, 'Requested error');
        done();
      });
    });
  });
  describe('call.getPeer should return the peer', function() {
    it('for a unary call', function(done) {
      var call = client.unary({error: false}, function(err, data) {
        assert.ifError(err);
        done();
      });
      assert.strictEqual(typeof call.getPeer(), 'string');
    });
    it('for a client stream call', function(done) {
      var call = client.clientStream(function(err, data) {
        assert.ifError(err);
        done();
      });
      assert.strictEqual(typeof call.getPeer(), 'string');
      call.write({error: false});
      call.end();
    });
    it('for a server stream call', function(done) {
      var call = client.serverStream({error: false});
      assert.strictEqual(typeof call.getPeer(), 'string');
      call.on('data', function(){});
      call.on('status', function(status) {
        assert.strictEqual(status.code, grpc.status.OK);
        done();
      });
    });
    it('for a bidi stream call', function(done) {
      var call = client.bidiStream();
      assert.strictEqual(typeof call.getPeer(), 'string');
      call.write({error: false});
      call.end();
      call.on('data', function(){});
      call.on('status', function(status) {
        done();
      });
    });
  });
});
describe('Call propagation', function() {
  var proxy;
  var proxy_impl;

  var test_service;
  var Client;
  var client;
  var server;
  before(function() {
    var test_proto = ProtoBuf.loadProtoFile(__dirname + '/test_service.proto');
    test_service = test_proto.lookup('TestService');
    server = new grpc.Server();
    server.addProtoService(test_service, {
      unary: function(call) {},
      clientStream: function(stream) {},
      serverStream: function(stream) {},
      bidiStream: function(stream) {}
    });
<<<<<<< HEAD
    afterEach(function() {
      console.log('Shutting down server');
      proxy.forceShutdown();
    });
    describe('Cancellation', function() {
      it('With a unary call', function(done) {
        done = multiDone(done, 2);
        proxy_impl.unary = function(parent, callback) {
          client.unary(parent.request, function(err, value) {
            try {
              assert(err);
              assert.strictEqual(err.code, grpc.status.CANCELLED);
            } finally {
              callback(err, value);
              done();
            }
          }, null, {parent: parent});
          call.cancel();
        };
        proxy.addProtoService(test_service, proxy_impl);
        var proxy_port = proxy.bind('localhost:0', server_insecure_creds);
        proxy.start();
        var proxy_client = new Client('localhost:' + proxy_port,
                                      grpc.credentials.createInsecure());
        var call = proxy_client.unary({}, function(err, value) {
          done();
        });
      });
      it('With a client stream call', function(done) {
        done = multiDone(done, 2);
        proxy_impl.clientStream = function(parent, callback) {
          client.clientStream(function(err, value) {
            try {
              assert(err);
              assert.strictEqual(err.code, grpc.status.CANCELLED);
            } finally {
              callback(err, value);
              done();
            }
          }, null, {parent: parent});
          call.cancel();
        };
        proxy.addProtoService(test_service, proxy_impl);
        var proxy_port = proxy.bind('localhost:0', server_insecure_creds);
        proxy.start();
        var proxy_client = new Client('localhost:' + proxy_port,
                                      grpc.credentials.createInsecure());
        var call = proxy_client.clientStream(function(err, value) {
          done();
        });
      });
      it('With a server stream call', function(done) {
        done = multiDone(done, 2);
        proxy_impl.serverStream = function(parent) {
          var child = client.serverStream(parent.request, null,
                                          {parent: parent});
          child.on('error', function(err) {
=======
    var port = server.bind('localhost:0', server_insecure_creds);
    Client = surface_client.makeProtobufClientConstructor(test_service);
    client = new Client('localhost:' + port, grpc.Credentials.createInsecure());
    server.start();
  });
  after(function() {
    server.forceShutdown();
  });
  beforeEach(function() {
    proxy = new grpc.Server();
    proxy_impl = {
      unary: function(call) {},
      clientStream: function(stream) {},
      serverStream: function(stream) {},
      bidiStream: function(stream) {}
    };
  });
  afterEach(function() {
    proxy.forceShutdown();
  });
  describe('Cancellation', function() {
    it('With a unary call', function(done) {
      done = multiDone(done, 2);
      proxy_impl.unary = function(parent, callback) {
        client.unary(parent.request, function(err, value) {
          try {
>>>>>>> 5b210842
            assert(err);
            assert.strictEqual(err.code, grpc.status.CANCELLED);
          } finally {
            callback(err, value);
            done();
<<<<<<< HEAD
          });
          call.cancel();
        };
        proxy.addProtoService(test_service, proxy_impl);
        var proxy_port = proxy.bind('localhost:0', server_insecure_creds);
        proxy.start();
        var proxy_client = new Client('localhost:' + proxy_port,
                                      grpc.credentials.createInsecure());
        var call = proxy_client.serverStream({});
        call.on('error', function(err) {
          done();
        });
=======
          }
        }, null, {parent: parent});
        call.cancel();
      };
      proxy.addProtoService(test_service, proxy_impl);
      var proxy_port = proxy.bind('localhost:0', server_insecure_creds);
      proxy.start();
      var proxy_client = new Client('localhost:' + proxy_port,
                                    grpc.Credentials.createInsecure());
      var call = proxy_client.unary({}, function(err, value) {
        done();
>>>>>>> 5b210842
      });
    });
    it('With a client stream call', function(done) {
      done = multiDone(done, 2);
      proxy_impl.clientStream = function(parent, callback) {
        client.clientStream(function(err, value) {
          try {
            assert(err);
            assert.strictEqual(err.code, grpc.status.CANCELLED);
          } finally {
            callback(err, value);
            done();
<<<<<<< HEAD
          });
          call.cancel();
        };
        proxy.addProtoService(test_service, proxy_impl);
        var proxy_port = proxy.bind('localhost:0', server_insecure_creds);
        proxy.start();
        var proxy_client = new Client('localhost:' + proxy_port,
                                      grpc.credentials.createInsecure());
        var call = proxy_client.bidiStream();
        call.on('error', function(err) {
=======
          }
        }, null, {parent: parent});
        call.cancel();
      };
      proxy.addProtoService(test_service, proxy_impl);
      var proxy_port = proxy.bind('localhost:0', server_insecure_creds);
      proxy.start();
      var proxy_client = new Client('localhost:' + proxy_port,
                                    grpc.Credentials.createInsecure());
      var call = proxy_client.clientStream(function(err, value) {
        done();
      });
    });
    it('With a server stream call', function(done) {
      done = multiDone(done, 2);
      proxy_impl.serverStream = function(parent) {
        var child = client.serverStream(parent.request, null,
                                        {parent: parent});
        child.on('error', function(err) {
          assert(err);
          assert.strictEqual(err.code, grpc.status.CANCELLED);
>>>>>>> 5b210842
          done();
        });
        call.cancel();
      };
      proxy.addProtoService(test_service, proxy_impl);
      var proxy_port = proxy.bind('localhost:0', server_insecure_creds);
      proxy.start();
      var proxy_client = new Client('localhost:' + proxy_port,
                                    grpc.Credentials.createInsecure());
      var call = proxy_client.serverStream({});
      call.on('error', function(err) {
        done();
      });
    });
<<<<<<< HEAD
    describe('Deadline', function() {
      /* jshint bitwise:false */
      var deadline_flags = (grpc.propagate.DEFAULTS &
          ~grpc.propagate.CANCELLATION);
      it('With a client stream call', function(done) {
        done = multiDone(done, 2);
        proxy_impl.clientStream = function(parent, callback) {
          client.clientStream(function(err, value) {
            try {
              assert(err);
              assert(err.code === grpc.status.DEADLINE_EXCEEDED ||
                  err.code === grpc.status.INTERNAL);
            } finally {
              callback(err, value);
              done();
            }
          }, null, {parent: parent, propagate_flags: deadline_flags});
        };
        proxy.addProtoService(test_service, proxy_impl);
        var proxy_port = proxy.bind('localhost:0', server_insecure_creds);
        proxy.start();
        var proxy_client = new Client('localhost:' + proxy_port,
                                      grpc.credentials.createInsecure());
        var deadline = new Date();
        deadline.setSeconds(deadline.getSeconds() + 1);
        proxy_client.clientStream(function(err, value) {
=======
    it('With a bidi stream call', function(done) {
      done = multiDone(done, 2);
      proxy_impl.bidiStream = function(parent) {
        var child = client.bidiStream(null, {parent: parent});
        child.on('error', function(err) {
          assert(err);
          assert.strictEqual(err.code, grpc.status.CANCELLED);
>>>>>>> 5b210842
          done();
        });
        call.cancel();
      };
      proxy.addProtoService(test_service, proxy_impl);
      var proxy_port = proxy.bind('localhost:0', server_insecure_creds);
      proxy.start();
      var proxy_client = new Client('localhost:' + proxy_port,
                                    grpc.Credentials.createInsecure());
      var call = proxy_client.bidiStream();
      call.on('error', function(err) {
        done();
      });
    });
  });
  describe('Deadline', function() {
    /* jshint bitwise:false */
    var deadline_flags = (grpc.propagate.DEFAULTS &
        ~grpc.propagate.CANCELLATION);
    it('With a client stream call', function(done) {
      done = multiDone(done, 2);
      proxy_impl.clientStream = function(parent, callback) {
        client.clientStream(function(err, value) {
          try {
            assert(err);
            assert(err.code === grpc.status.DEADLINE_EXCEEDED ||
                err.code === grpc.status.INTERNAL);
          } finally {
            callback(err, value);
            done();
<<<<<<< HEAD
          });
        };
        proxy.addProtoService(test_service, proxy_impl);
        var proxy_port = proxy.bind('localhost:0', server_insecure_creds);
        proxy.start();
        var proxy_client = new Client('localhost:' + proxy_port,
                                      grpc.credentials.createInsecure());
        var deadline = new Date();
        deadline.setSeconds(deadline.getSeconds() + 1);
        var call = proxy_client.bidiStream(null, {deadline: deadline});
        call.on('error', function(err) {
=======
          }
        }, null, {parent: parent, propagate_flags: deadline_flags});
      };
      proxy.addProtoService(test_service, proxy_impl);
      var proxy_port = proxy.bind('localhost:0', server_insecure_creds);
      proxy.start();
      var proxy_client = new Client('localhost:' + proxy_port,
                                    grpc.Credentials.createInsecure());
      var deadline = new Date();
      deadline.setSeconds(deadline.getSeconds() + 1);
      proxy_client.clientStream(function(err, value) {
        done();
      }, null, {deadline: deadline});
    });
    it('With a bidi stream call', function(done) {
      done = multiDone(done, 2);
      proxy_impl.bidiStream = function(parent) {
        var child = client.bidiStream(
            null, {parent: parent, propagate_flags: deadline_flags});
        child.on('error', function(err) {
          assert(err);
          assert(err.code === grpc.status.DEADLINE_EXCEEDED ||
              err.code === grpc.status.INTERNAL);
>>>>>>> 5b210842
          done();
        });
      };
      proxy.addProtoService(test_service, proxy_impl);
      var proxy_port = proxy.bind('localhost:0', server_insecure_creds);
      proxy.start();
      var proxy_client = new Client('localhost:' + proxy_port,
                                    grpc.Credentials.createInsecure());
      var deadline = new Date();
      deadline.setSeconds(deadline.getSeconds() + 1);
      var call = proxy_client.bidiStream(null, {deadline: deadline});
      call.on('error', function(err) {
        done();
      });
    });
  });
});
describe('Cancelling surface client', function() {
  var client;
  var server;
  before(function() {
    server = new grpc.Server();
    server.addProtoService(mathService, {
      'div': function(stream) {},
      'divMany': function(stream) {},
      'fib': function(stream) {},
      'sum': function(stream) {}
    });
    var port = server.bind('localhost:0', server_insecure_creds);
    var Client = surface_client.makeProtobufClientConstructor(mathService);
    client = new Client('localhost:' + port, grpc.credentials.createInsecure());
    server.start();
  });
  after(function() {
    server.forceShutdown();
  });
  it('Should correctly cancel a unary call', function(done) {
    var call = client.div({'divisor': 0, 'dividend': 0}, function(err, resp) {
      assert.strictEqual(err.code, surface_client.status.CANCELLED);
      done();
    });
    call.cancel();
  });
  it('Should correctly cancel a client stream call', function(done) {
    var call = client.sum(function(err, resp) {
      assert.strictEqual(err.code, surface_client.status.CANCELLED);
      done();
    });
    call.cancel();
  });
  it('Should correctly cancel a server stream call', function(done) {
    var call = client.fib({'limit': 5});
    call.on('error', function(error) {
      assert.strictEqual(error.code, surface_client.status.CANCELLED);
      done();
    });
    call.cancel();
  });
  it('Should correctly cancel a bidi stream call', function(done) {
    var call = client.divMany();
    call.on('error', function(error) {
      assert.strictEqual(error.code, surface_client.status.CANCELLED);
      done();
    });
    call.cancel();
  });
});<|MERGE_RESOLUTION|>--- conflicted
+++ resolved
@@ -709,68 +709,9 @@
       serverStream: function(stream) {},
       bidiStream: function(stream) {}
     });
-<<<<<<< HEAD
-    afterEach(function() {
-      console.log('Shutting down server');
-      proxy.forceShutdown();
-    });
-    describe('Cancellation', function() {
-      it('With a unary call', function(done) {
-        done = multiDone(done, 2);
-        proxy_impl.unary = function(parent, callback) {
-          client.unary(parent.request, function(err, value) {
-            try {
-              assert(err);
-              assert.strictEqual(err.code, grpc.status.CANCELLED);
-            } finally {
-              callback(err, value);
-              done();
-            }
-          }, null, {parent: parent});
-          call.cancel();
-        };
-        proxy.addProtoService(test_service, proxy_impl);
-        var proxy_port = proxy.bind('localhost:0', server_insecure_creds);
-        proxy.start();
-        var proxy_client = new Client('localhost:' + proxy_port,
-                                      grpc.credentials.createInsecure());
-        var call = proxy_client.unary({}, function(err, value) {
-          done();
-        });
-      });
-      it('With a client stream call', function(done) {
-        done = multiDone(done, 2);
-        proxy_impl.clientStream = function(parent, callback) {
-          client.clientStream(function(err, value) {
-            try {
-              assert(err);
-              assert.strictEqual(err.code, grpc.status.CANCELLED);
-            } finally {
-              callback(err, value);
-              done();
-            }
-          }, null, {parent: parent});
-          call.cancel();
-        };
-        proxy.addProtoService(test_service, proxy_impl);
-        var proxy_port = proxy.bind('localhost:0', server_insecure_creds);
-        proxy.start();
-        var proxy_client = new Client('localhost:' + proxy_port,
-                                      grpc.credentials.createInsecure());
-        var call = proxy_client.clientStream(function(err, value) {
-          done();
-        });
-      });
-      it('With a server stream call', function(done) {
-        done = multiDone(done, 2);
-        proxy_impl.serverStream = function(parent) {
-          var child = client.serverStream(parent.request, null,
-                                          {parent: parent});
-          child.on('error', function(err) {
-=======
     var port = server.bind('localhost:0', server_insecure_creds);
     Client = surface_client.makeProtobufClientConstructor(test_service);
-    client = new Client('localhost:' + port, grpc.Credentials.createInsecure());
+    client = new Client('localhost:' + port, grpc.credentials.createInsecure());
     server.start();
   });
   after(function() {
@@ -794,26 +735,11 @@
       proxy_impl.unary = function(parent, callback) {
         client.unary(parent.request, function(err, value) {
           try {
->>>>>>> 5b210842
             assert(err);
             assert.strictEqual(err.code, grpc.status.CANCELLED);
           } finally {
             callback(err, value);
             done();
-<<<<<<< HEAD
-          });
-          call.cancel();
-        };
-        proxy.addProtoService(test_service, proxy_impl);
-        var proxy_port = proxy.bind('localhost:0', server_insecure_creds);
-        proxy.start();
-        var proxy_client = new Client('localhost:' + proxy_port,
-                                      grpc.credentials.createInsecure());
-        var call = proxy_client.serverStream({});
-        call.on('error', function(err) {
-          done();
-        });
-=======
           }
         }, null, {parent: parent});
         call.cancel();
@@ -822,10 +748,9 @@
       var proxy_port = proxy.bind('localhost:0', server_insecure_creds);
       proxy.start();
       var proxy_client = new Client('localhost:' + proxy_port,
-                                    grpc.Credentials.createInsecure());
+                                    grpc.credentials.createInsecure());
       var call = proxy_client.unary({}, function(err, value) {
         done();
->>>>>>> 5b210842
       });
     });
     it('With a client stream call', function(done) {
@@ -838,18 +763,6 @@
           } finally {
             callback(err, value);
             done();
-<<<<<<< HEAD
-          });
-          call.cancel();
-        };
-        proxy.addProtoService(test_service, proxy_impl);
-        var proxy_port = proxy.bind('localhost:0', server_insecure_creds);
-        proxy.start();
-        var proxy_client = new Client('localhost:' + proxy_port,
-                                      grpc.credentials.createInsecure());
-        var call = proxy_client.bidiStream();
-        call.on('error', function(err) {
-=======
           }
         }, null, {parent: parent});
         call.cancel();
@@ -858,7 +771,7 @@
       var proxy_port = proxy.bind('localhost:0', server_insecure_creds);
       proxy.start();
       var proxy_client = new Client('localhost:' + proxy_port,
-                                    grpc.Credentials.createInsecure());
+                                    grpc.credentials.createInsecure());
       var call = proxy_client.clientStream(function(err, value) {
         done();
       });
@@ -871,7 +784,6 @@
         child.on('error', function(err) {
           assert(err);
           assert.strictEqual(err.code, grpc.status.CANCELLED);
->>>>>>> 5b210842
           done();
         });
         call.cancel();
@@ -880,40 +792,12 @@
       var proxy_port = proxy.bind('localhost:0', server_insecure_creds);
       proxy.start();
       var proxy_client = new Client('localhost:' + proxy_port,
-                                    grpc.Credentials.createInsecure());
+                                    grpc.credentials.createInsecure());
       var call = proxy_client.serverStream({});
       call.on('error', function(err) {
         done();
       });
     });
-<<<<<<< HEAD
-    describe('Deadline', function() {
-      /* jshint bitwise:false */
-      var deadline_flags = (grpc.propagate.DEFAULTS &
-          ~grpc.propagate.CANCELLATION);
-      it('With a client stream call', function(done) {
-        done = multiDone(done, 2);
-        proxy_impl.clientStream = function(parent, callback) {
-          client.clientStream(function(err, value) {
-            try {
-              assert(err);
-              assert(err.code === grpc.status.DEADLINE_EXCEEDED ||
-                  err.code === grpc.status.INTERNAL);
-            } finally {
-              callback(err, value);
-              done();
-            }
-          }, null, {parent: parent, propagate_flags: deadline_flags});
-        };
-        proxy.addProtoService(test_service, proxy_impl);
-        var proxy_port = proxy.bind('localhost:0', server_insecure_creds);
-        proxy.start();
-        var proxy_client = new Client('localhost:' + proxy_port,
-                                      grpc.credentials.createInsecure());
-        var deadline = new Date();
-        deadline.setSeconds(deadline.getSeconds() + 1);
-        proxy_client.clientStream(function(err, value) {
-=======
     it('With a bidi stream call', function(done) {
       done = multiDone(done, 2);
       proxy_impl.bidiStream = function(parent) {
@@ -921,7 +805,6 @@
         child.on('error', function(err) {
           assert(err);
           assert.strictEqual(err.code, grpc.status.CANCELLED);
->>>>>>> 5b210842
           done();
         });
         call.cancel();
@@ -930,7 +813,7 @@
       var proxy_port = proxy.bind('localhost:0', server_insecure_creds);
       proxy.start();
       var proxy_client = new Client('localhost:' + proxy_port,
-                                    grpc.Credentials.createInsecure());
+                                    grpc.credentials.createInsecure());
       var call = proxy_client.bidiStream();
       call.on('error', function(err) {
         done();
@@ -952,19 +835,6 @@
           } finally {
             callback(err, value);
             done();
-<<<<<<< HEAD
-          });
-        };
-        proxy.addProtoService(test_service, proxy_impl);
-        var proxy_port = proxy.bind('localhost:0', server_insecure_creds);
-        proxy.start();
-        var proxy_client = new Client('localhost:' + proxy_port,
-                                      grpc.credentials.createInsecure());
-        var deadline = new Date();
-        deadline.setSeconds(deadline.getSeconds() + 1);
-        var call = proxy_client.bidiStream(null, {deadline: deadline});
-        call.on('error', function(err) {
-=======
           }
         }, null, {parent: parent, propagate_flags: deadline_flags});
       };
@@ -972,7 +842,7 @@
       var proxy_port = proxy.bind('localhost:0', server_insecure_creds);
       proxy.start();
       var proxy_client = new Client('localhost:' + proxy_port,
-                                    grpc.Credentials.createInsecure());
+                                    grpc.credentials.createInsecure());
       var deadline = new Date();
       deadline.setSeconds(deadline.getSeconds() + 1);
       proxy_client.clientStream(function(err, value) {
@@ -988,7 +858,6 @@
           assert(err);
           assert(err.code === grpc.status.DEADLINE_EXCEEDED ||
               err.code === grpc.status.INTERNAL);
->>>>>>> 5b210842
           done();
         });
       };
@@ -996,7 +865,7 @@
       var proxy_port = proxy.bind('localhost:0', server_insecure_creds);
       proxy.start();
       var proxy_client = new Client('localhost:' + proxy_port,
-                                    grpc.Credentials.createInsecure());
+                                    grpc.credentials.createInsecure());
       var deadline = new Date();
       deadline.setSeconds(deadline.getSeconds() + 1);
       var call = proxy_client.bidiStream(null, {deadline: deadline});
