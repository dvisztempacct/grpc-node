/**
 * @license
 * Copyright 2015 gRPC authors.
 *
 * Licensed under the Apache License, Version 2.0 (the "License");
 * you may not use this file except in compliance with the License.
 * You may obtain a copy of the License at
 *
 *     http://www.apache.org/licenses/LICENSE-2.0
 *
 * Unless required by applicable law or agreed to in writing, software
 * distributed under the License is distributed on an "AS IS" BASIS,
 * WITHOUT WARRANTIES OR CONDITIONS OF ANY KIND, either express or implied.
 * See the License for the specific language governing permissions and
 * limitations under the License.
 *
 */

/**
 * Client module
 *
 * This module contains the factory method for creating Client classes, and the
 * method calling code for all types of methods.
 *
 * @example <caption>Create a client and call a method on it</caption>
 *
 * var proto_obj = grpc.load(proto_file_path);
 * var Client = proto_obj.package.subpackage.ServiceName;
 * var client = new Client(server_address, client_credentials);
 * var call = client.unaryMethod(arguments, callback);
 */

'use strict';

var _ = require('lodash');

var grpc = require('./grpc_extension');

var common = require('./common');

var Metadata = require('./metadata');

var constants = require('./constants');

var EventEmitter = require('events').EventEmitter;

var stream = require('stream');

var Readable = stream.Readable;
var Writable = stream.Writable;
var Duplex = stream.Duplex;
var util = require('util');
var version = require('../package.json').version;

/**
 * Create an Error object from a status object
 * @private
 * @param {grpc~StatusObject} status The status object
 * @return {Error} The resulting Error
 */
function createStatusError(status) {
  let statusName = _.invert(constants.status)[status.code];
  let message = `${status.code} ${statusName}: ${status.details}`;
  let error = new Error(message);
  error.code = status.code;
  error.metadata = status.metadata;
  error.details = status.details;
  return error;
}

/**
 * Initial response metadata sent by the server when it starts processing the
 * call
 * @event grpc~ClientUnaryCall#metadata
 * @type {grpc.Metadata}
 */

/**
 * Status of the call when it has completed.
 * @event grpc~ClientUnaryCall#status
 * @type grpc~StatusObject
 */

util.inherits(ClientUnaryCall, EventEmitter);

/**
 * An EventEmitter. Used for unary calls.
 * @constructor grpc~ClientUnaryCall
 * @extends external:EventEmitter
 * @param {grpc.internal~Call} call The call object associated with the request
 */
function ClientUnaryCall(call) {
  EventEmitter.call(this);
  this.call = call;
}

util.inherits(ClientWritableStream, Writable);

/**
 * A stream that the client can write to. Used for calls that are streaming from
 * the client side.
 * @constructor grpc~ClientWritableStream
 * @extends external:Writable
 * @borrows grpc~ClientUnaryCall#cancel as grpc~ClientWritableStream#cancel
 * @borrows grpc~ClientUnaryCall#getPeer as grpc~ClientWritableStream#getPeer
 * @borrows grpc~ClientUnaryCall#event:metadata as
 *     grpc~ClientWritableStream#metadata
 * @borrows grpc~ClientUnaryCall#event:status as
 *     grpc~ClientWritableStream#status
 * @param {grpc.internal~Call} call The call object to send data with
 * @param {grpc~serialize=} [serialize=identity] Serialization
 *     function for writes.
 */
function ClientWritableStream(call, serialize) {
  Writable.call(this, {objectMode: true});
  this.call = call;
  this.serialize = common.wrapIgnoreNull(serialize);
  this.on('finish', function() {
    var batch = {};
    batch[grpc.opType.SEND_CLOSE_FROM_CLIENT] = true;
    call.startBatch(batch, function() {});
  });
}

/**
 * Write a message to the request stream. If serializing the argument fails,
 * the call will be cancelled and the stream will end with an error.
 * @name grpc~ClientWritableStream#write
 * @kind function
 * @override
 * @param {*} message The message to write. Must be a valid argument to the
 *     serialize function of the corresponding method
 * @param {grpc.writeFlags} flags Flags to modify how the message is written
 * @param {Function} callback Callback for when this chunk of data is flushed
 * @return {boolean} As defined for [Writable]{@link external:Writable}
 */

/**
 * Attempt to write the given chunk. Calls the callback when done. This is an
 * implementation of a method needed for implementing stream.Writable.
 * @private
 * @param {*} chunk The chunk to write
 * @param {grpc.writeFlags} encoding Used to pass write flags
 * @param {function(Error=)} callback Called when the write is complete
 */
function _write(chunk, encoding, callback) {
  /* jshint validthis: true */
  var batch = {};
  var message;
  var self = this;
  if (this.writeFailed) {
    /* Once a write fails, just call the callback immediately to let the caller
       flush any pending writes. */
    setImmediate(callback);
    return;
  }
  try {
    message = this.serialize(chunk);
  } catch (e) {
    /* Sending this error to the server and emitting it immediately on the
       client may put the call in a slightly weird state on the client side,
       but passing an object that causes a serialization failure is a misuse
       of the API anyway, so that's OK. The primary purpose here is to give the
       programmer a useful error and to stop the stream properly */
    this.call.cancelWithStatus(constants.status.INTERNAL,
                               'Serialization failure');
    callback(e);
    return;
  }
  if (_.isFinite(encoding)) {
    /* Attach the encoding if it is a finite number. This is the closest we
     * can get to checking that it is valid flags */
    message.grpcWriteFlags = encoding;
  }
  batch[grpc.opType.SEND_MESSAGE] = message;
  this.call.startBatch(batch, function(err, event) {
    if (err) {
      /* Assume that the call is complete and that writing failed because a
         status was received. In that case, set a flag to discard all future
         writes */
      self.writeFailed = true;
    }
    callback();
  });
}

ClientWritableStream.prototype._write = _write;

util.inherits(ClientReadableStream, Readable);

/**
 * A stream that the client can read from. Used for calls that are streaming
 * from the server side.
 * @constructor grpc~ClientReadableStream
 * @extends external:Readable
 * @borrows grpc~ClientUnaryCall#cancel as grpc~ClientReadableStream#cancel
 * @borrows grpc~ClientUnaryCall#getPeer as grpc~ClientReadableStream#getPeer
 * @borrows grpc~ClientUnaryCall#event:metadata as
 *     grpc~ClientReadableStream#metadata
 * @borrows grpc~ClientUnaryCall#event:status as
 *     grpc~ClientReadableStream#status
 * @param {grpc.internal~Call} call The call object to read data with
 * @param {grpc~deserialize=} [deserialize=identity]
 *     Deserialization function for reads
 */
function ClientReadableStream(call, deserialize) {
  Readable.call(this, {objectMode: true});
  this.call = call;
  this.finished = false;
  this.reading = false;
  this.deserialize = common.wrapIgnoreNull(deserialize);
  /* Status generated from reading messages from the server. Overrides the
   * status from the server if not OK */
  this.read_status = null;
  /* Status received from the server. */
  this.received_status = null;
}

/**
 * Called when all messages from the server have been processed. The status
 * parameter indicates that the call should end with that status. status
 * defaults to OK if not provided.
 * @param {Object!} status The status that the call should end with
 * @private
 */
function _readsDone(status) {
  /* jshint validthis: true */
  if (!status) {
    status = {code: constants.status.OK, details: 'OK'};
  }
  if (status.code !== constants.status.OK) {
    this.call.cancelWithStatus(status.code, status.details);
  }
  this.finished = true;
  this.read_status = status;
  this._emitStatusIfDone();
}

ClientReadableStream.prototype._readsDone = _readsDone;

/**
 * Called to indicate that we have received a status from the server.
 * @private
 */
function _receiveStatus(status) {
  /* jshint validthis: true */
  this.received_status = status;
  this._emitStatusIfDone();
}

ClientReadableStream.prototype._receiveStatus = _receiveStatus;

/**
 * If we have both processed all incoming messages and received the status from
 * the server, emit the status. Otherwise, do nothing.
 * @private
 */
function _emitStatusIfDone() {
  /* jshint validthis: true */
  var status;
  if (this.read_status && this.received_status) {
    if (this.read_status.code !== constants.status.OK) {
      status = this.read_status;
    } else {
      status = this.received_status;
    }
    if (status.code === constants.status.OK) {
      this.push(null);
    } else {
      var error = createStatusError(status);
      this.emit('error', error);
    }
    this.emit('status', status);
  }
}

ClientReadableStream.prototype._emitStatusIfDone = _emitStatusIfDone;

/**
 * Read the next object from the stream.
 * @private
 * @param {*} size Ignored because we use objectMode=true
 */
function _read(size) {
  /* jshint validthis: true */
  var self = this;
  /**
   * Callback to be called when a READ event is received. Pushes the data onto
   * the read queue and starts reading again if applicable
   * @param {grpc.Event} event READ event object
   */
  function readCallback(err, event) {
    if (err) {
      // Something has gone wrong. Stop reading and wait for status
      self.finished = true;
      self._readsDone();
      return;
    }
    var data = event.read;
    var deserialized;
    try {
      deserialized = self.deserialize(data);
    } catch (e) {
      self._readsDone({code: constants.status.INTERNAL,
                       details: 'Failed to parse server response'});
      return;
    }
    if (data === null) {
      self._readsDone();
      return;
    }
    if (self.push(deserialized) && data !== null) {
      var read_batch = {};
      read_batch[grpc.opType.RECV_MESSAGE] = true;
      self.call.startBatch(read_batch, readCallback);
    } else {
      self.reading = false;
    }
  }
  if (self.finished) {
    self.push(null);
  } else {
    if (!self.reading) {
      self.reading = true;
      var read_batch = {};
      read_batch[grpc.opType.RECV_MESSAGE] = true;
      self.call.startBatch(read_batch, readCallback);
    }
  }
}

ClientReadableStream.prototype._read = _read;

util.inherits(ClientDuplexStream, Duplex);

/**
 * A stream that the client can read from or write to. Used for calls with
 * duplex streaming.
 * @constructor grpc~ClientDuplexStream
 * @extends external:Duplex
 * @borrows grpc~ClientUnaryCall#cancel as grpc~ClientDuplexStream#cancel
 * @borrows grpc~ClientUnaryCall#getPeer as grpc~ClientDuplexStream#getPeer
 * @borrows grpc~ClientWritableStream#write as grpc~ClientDuplexStream#write
 * @borrows grpc~ClientUnaryCall#event:metadata as
 *     grpc~ClientDuplexStream#metadata
 * @borrows grpc~ClientUnaryCall#event:status as
 *     grpc~ClientDuplexStream#status
 * @param {grpc.internal~Call} call Call object to proxy
 * @param {grpc~serialize=} [serialize=identity] Serialization
 *     function for requests
 * @param {grpc~deserialize=} [deserialize=identity]
 *     Deserialization function for responses
 */
function ClientDuplexStream(call, serialize, deserialize) {
  Duplex.call(this, {objectMode: true});
  this.serialize = common.wrapIgnoreNull(serialize);
  this.deserialize = common.wrapIgnoreNull(deserialize);
  this.call = call;
  /* Status generated from reading messages from the server. Overrides the
   * status from the server if not OK */
  this.read_status = null;
  /* Status received from the server. */
  this.received_status = null;
  this.on('finish', function() {
    var batch = {};
    batch[grpc.opType.SEND_CLOSE_FROM_CLIENT] = true;
    call.startBatch(batch, function() {});
  });
}

ClientDuplexStream.prototype._readsDone = _readsDone;
ClientDuplexStream.prototype._receiveStatus = _receiveStatus;
ClientDuplexStream.prototype._emitStatusIfDone = _emitStatusIfDone;
ClientDuplexStream.prototype._read = _read;
ClientDuplexStream.prototype._write = _write;

/**
 * Cancel the ongoing call. Results in the call ending with a CANCELLED status,
 * unless it has already ended with some other status.
 * @alias grpc~ClientUnaryCall#cancel
 */
function cancel() {
  /* jshint validthis: true */
  this.call.cancel();
}

ClientUnaryCall.prototype.cancel = cancel;
ClientReadableStream.prototype.cancel = cancel;
ClientWritableStream.prototype.cancel = cancel;
ClientDuplexStream.prototype.cancel = cancel;

/**
 * Get the endpoint this call/stream is connected to.
 * @return {string} The URI of the endpoint
 * @alias grpc~ClientUnaryCall#getPeer
 */
function getPeer() {
  /* jshint validthis: true */
  return this.call.getPeer();
}

ClientUnaryCall.prototype.getPeer = getPeer;
ClientReadableStream.prototype.getPeer = getPeer;
ClientWritableStream.prototype.getPeer = getPeer;
ClientDuplexStream.prototype.getPeer = getPeer;

/**
 * Any client call type
 * @typedef {(grpc~ClientUnaryCall|grpc~ClientReadableStream|
 *            grpc~ClientWritableStream|grpc~ClientDuplexStream)}
 *     grpc.Client~Call
 */

/**
 * Options that can be set on a call.
 * @typedef {Object} grpc.Client~CallOptions
 * @property {grpc~Deadline} deadline The deadline for the entire call to
 *     complete.
 * @property {string} host Server hostname to set on the call. Only meaningful
 *     if different from the server address used to construct the client.
 * @property {grpc.Client~Call} parent Parent call. Used in servers when
 *     making a call as part of the process of handling a call. Used to
 *     propagate some information automatically, as specified by
 *     propagate_flags.
 * @property {number} propagate_flags Indicates which properties of a parent
 *     call should propagate to this call. Bitwise combination of flags in
 *     {@link grpc.propagate}.
 * @property {grpc.credentials~CallCredentials} credentials The credentials that
 *     should be used to make this particular call.
 */

/**
 * Get a call object built with the provided options.
 * @access private
 * @param {grpc.Client~CallOptions=} options Options object.
 */
function getCall(channel, method, options) {
  var deadline;
  var host;
  var parent;
  var propagate_flags;
  var credentials;
  if (options) {
    deadline = options.deadline;
    host = options.host;
    parent = _.get(options, 'parent.call');
    propagate_flags = options.propagate_flags;
    credentials = options.credentials;
  }
  if (deadline === undefined) {
    deadline = Infinity;
  }
  var call = new grpc.Call(channel, method, deadline, host,
                           parent, propagate_flags);
  if (credentials) {
    call.setCredentials(credentials);
  }
  return call;
}

/**
 * A generic gRPC client. Primarily useful as a base class for generated clients
 * @memberof grpc
 * @constructor
 * @param {string} address Server address to connect to
 * @param {grpc.credentials~ChannelCredentials} credentials Credentials to use to connect to
 *     the server
 * @param {Object} options Options to apply to channel creation
 */
function Client(address, credentials, options) {
  if (!options) {
    options = {};
  }
  /* Append the grpc-node user agent string after the application user agent
   * string, and put the combination at the beginning of the user agent string
   */
  if (options['grpc.primary_user_agent']) {
    options['grpc.primary_user_agent'] += ' ';
  } else {
    options['grpc.primary_user_agent'] = '';
  }
  options['grpc.primary_user_agent'] += 'grpc-node/' + version;
  /* Private fields use $ as a prefix instead of _ because it is an invalid
   * prefix of a method name */
  this.$channel = new grpc.Channel(address, credentials, options);
}

exports.Client = Client;

/**
 * @callback grpc.Client~requestCallback
 * @param {?grpc~ServiceError} error The error, if the call
 *     failed
 * @param {*} value The response value, if the call succeeded
 */

/**
 * Make a unary request to the given method, using the given serialize
 * and deserialize functions, with the given argument.
 * @param {string} method The name of the method to request
 * @param {grpc~serialize} serialize The serialization function for
 *     inputs
 * @param {grpc~deserialize} deserialize The deserialization
 *     function for outputs
 * @param {*} argument The argument to the call. Should be serializable with
 *     serialize
 * @param {grpc.Metadata=} metadata Metadata to add to the call
 * @param {grpc.Client~CallOptions=} options Options map
 * @param {grpc.Client~requestCallback} callback The callback to
 *     for when the response is received
 * @return {grpc~ClientUnaryCall} An event emitter for stream related events
 */
Client.prototype.makeUnaryRequest = function(method, serialize, deserialize,
                                             argument, metadata, options,
                                             callback) {
  if (!(metadata instanceof Metadata)) {
    callback = options;
    options = metadata;
    metadata = new Metadata();
  }
  if (options instanceof Function) {
    callback = options;
    options = {};
  }
  if (!((metadata instanceof Metadata) &&
	(options instanceof Object) &&
	(callback instanceof Function))) {
    throw new Error("Argument mismatch in makeUnaryRequest");
  }
  var call = getCall(this.$channel, method, options);
  var emitter = new ClientUnaryCall(call);
  metadata = metadata.clone();
  var client_batch = {};
  var message = serialize(argument);
  if (options) {
    message.grpcWriteFlags = options.flags;
  }

  client_batch[grpc.opType.SEND_INITIAL_METADATA] =
      metadata._getCoreRepresentation();
  client_batch[grpc.opType.SEND_MESSAGE] = message;
  client_batch[grpc.opType.SEND_CLOSE_FROM_CLIENT] = true;
  client_batch[grpc.opType.RECV_INITIAL_METADATA] = true;
  client_batch[grpc.opType.RECV_MESSAGE] = true;
  client_batch[grpc.opType.RECV_STATUS_ON_CLIENT] = true;
  call.startBatch(client_batch, function(err, response) {
    response.status.metadata = Metadata._fromCoreRepresentation(
        response.status.metadata);
    var status = response.status;
    var error;
    var deserialized;
    emitter.emit('metadata', Metadata._fromCoreRepresentation(
        response.metadata));
    if (status.code === constants.status.OK) {
      if (err) {
        // Got a batch error, but OK status. Something went wrong
        callback(err);
        return;
      } else {
        try {
          deserialized = deserialize(response.read);
        } catch (e) {
          /* Change status to indicate bad server response. This will result
           * in passing an error to the callback */
          status = {
            code: constants.status.INTERNAL,
            details: 'Failed to parse server response'
          };
        }
      }
    }
    if (status.code !== constants.status.OK) {
<<<<<<< HEAD
      error = new Error(status.details);
      error.code = status.code;
      error.metadata = status.metadata;
      callback(error);
=======
      error = new createStatusError(status);
      args.callback(error);
>>>>>>> 57ae01ab
    } else {
      callback(null, deserialized);
    }
    emitter.emit('status', status);
  });
  return emitter;
};

/**
 * Make a client stream request to the given method, using the given serialize
 * and deserialize functions, with the given argument.
 * @param {string} method The name of the method to request
 * @param {grpc~serialize} serialize The serialization function for
 *     inputs
 * @param {grpc~deserialize} deserialize The deserialization
 *     function for outputs
 * @param {grpc.Metadata=} metadata Array of metadata key/value pairs to add to
 *     the call
 * @param {grpc.Client~CallOptions=} options Options map
 * @param {grpc.Client~requestCallback} callback The callback to for when the
 *     response is received
 * @return {grpc~ClientWritableStream} An event emitter for stream related
 *     events
 */
Client.prototype.makeClientStreamRequest = function(method, serialize,
                                                      deserialize, metadata,
                                                      options, callback) {
  if (!(metadata instanceof Metadata)) {
    callback = options;
    options = metadata;
    metadata = new Metadata();
  }
  if (options instanceof Function) {
    callback = options;
    options = {};
  }
  if (!((metadata instanceof Metadata) &&
	(options instanceof Object) &&
	(callback instanceof Function))) {
    throw new Error("Argument mismatch in makeClientStreamRequest");
  }
  var call = getCall(this.$channel, method, options);
  metadata = metadata.clone();
  var stream = new ClientWritableStream(call, serialize);
  var metadata_batch = {};
  metadata_batch[grpc.opType.SEND_INITIAL_METADATA] =
      metadata._getCoreRepresentation();
  metadata_batch[grpc.opType.RECV_INITIAL_METADATA] = true;
  call.startBatch(metadata_batch, function(err, response) {
    if (err) {
      // The call has stopped for some reason. A non-OK status will arrive
      // in the other batch.
      return;
    }
    stream.emit('metadata', Metadata._fromCoreRepresentation(
        response.metadata));
  });
  var client_batch = {};
  client_batch[grpc.opType.RECV_MESSAGE] = true;
  client_batch[grpc.opType.RECV_STATUS_ON_CLIENT] = true;
  call.startBatch(client_batch, function(err, response) {
    response.status.metadata = Metadata._fromCoreRepresentation(
        response.status.metadata);
    var status = response.status;
    var error;
    var deserialized;
    if (status.code === constants.status.OK) {
      if (err) {
        // Got a batch error, but OK status. Something went wrong
        callback(err);
        return;
      } else {
        try {
          deserialized = deserialize(response.read);
        } catch (e) {
          /* Change status to indicate bad server response. This will result
           * in passing an error to the callback */
          status = {
            code: constants.status.INTERNAL,
            details: 'Failed to parse server response'
          };
        }
      }
    }
    if (status.code !== constants.status.OK) {
<<<<<<< HEAD
      error = new Error(response.status.details);
      error.code = status.code;
      error.metadata = status.metadata;
      callback(error);
=======
      error = createStatusError(status);
      args.callback(error);
>>>>>>> 57ae01ab
    } else {
      callback(null, deserialized);
    }
    stream.emit('status', status);
  });
  return stream;
};

/**
 * Make a server stream request to the given method, with the given serialize
 * and deserialize function, using the given argument
 * @param {string} method The name of the method to request
 * @param {grpc~serialize} serialize The serialization function for inputs
 * @param {grpc~deserialize} deserialize The deserialization
 *     function for outputs
 * @param {*} argument The argument to the call. Should be serializable with
 *     serialize
 * @param {grpc.Metadata=} metadata Array of metadata key/value pairs to add to
 *     the call
 * @param {grpc.Client~CallOptions=} options Options map
 * @return {grpc~ClientReadableStream} An event emitter for stream related
 *     events
 */
Client.prototype.makeServerStreamRequest = function(method, serialize,
                                                    deserialize, argument,
                                                    metadata, options) {
  if (!(metadata instanceof Metadata)) {
    options = metadata;
    metadata = new Metadata();
  }
  if (!(options instanceof Object)) {
    options = {};
  }
  if (!((metadata instanceof Metadata) && (options instanceof Object))) {
    throw new Error("Argument mismatch in makeServerStreamRequest");
  }
  var call = getCall(this.$channel, method, options);
  metadata = metadata.clone();
  var stream = new ClientReadableStream(call, deserialize);
  var start_batch = {};
  var message = serialize(argument);
  if (options) {
    message.grpcWriteFlags = options.flags;
  }
  start_batch[grpc.opType.SEND_INITIAL_METADATA] =
      metadata._getCoreRepresentation();
  start_batch[grpc.opType.RECV_INITIAL_METADATA] = true;
  start_batch[grpc.opType.SEND_MESSAGE] = message;
  start_batch[grpc.opType.SEND_CLOSE_FROM_CLIENT] = true;
  call.startBatch(start_batch, function(err, response) {
    if (err) {
      // The call has stopped for some reason. A non-OK status will arrive
      // in the other batch.
      return;
    }
    stream.emit('metadata', Metadata._fromCoreRepresentation(
        response.metadata));
  });
  var status_batch = {};
  status_batch[grpc.opType.RECV_STATUS_ON_CLIENT] = true;
  call.startBatch(status_batch, function(err, response) {
    if (err) {
      stream.emit('error', err);
      return;
    }
    response.status.metadata = Metadata._fromCoreRepresentation(
        response.status.metadata);
    stream._receiveStatus(response.status);
  });
  return stream;
};


/**
 * Make a bidirectional stream request with this method on the given channel.
 * @param {string} method The name of the method to request
 * @param {grpc~serialize} serialize The serialization function for inputs
 * @param {grpc~deserialize} deserialize The deserialization
 *     function for outputs
 * @param {grpc.Metadata=} metadata Array of metadata key/value
 *     pairs to add to the call
 * @param {grpc.Client~CallOptions=} options Options map
 * @return {grpc~ClientDuplexStream} An event emitter for stream related events
 */
Client.prototype.makeBidiStreamRequest = function(method, serialize,
                                                  deserialize, metadata,
                                                  options) {
  if (!(metadata instanceof Metadata)) {
    options = metadata;
    metadata = new Metadata();
  }
  if (!(options instanceof Object)) {
    options = {};
  }
  if (!((metadata instanceof Metadata) && (options instanceof Object))) {
    throw new Error("Argument mismatch in makeBidiStreamRequest");
  }
  var call = getCall(this.$channel, method, options);
  metadata = metadata.clone();
  var stream = new ClientDuplexStream(call, serialize, deserialize);
  var start_batch = {};
  start_batch[grpc.opType.SEND_INITIAL_METADATA] =
      metadata._getCoreRepresentation();
  start_batch[grpc.opType.RECV_INITIAL_METADATA] = true;
  call.startBatch(start_batch, function(err, response) {
    if (err) {
      // The call has stopped for some reason. A non-OK status will arrive
      // in the other batch.
      return;
    }
    stream.emit('metadata', Metadata._fromCoreRepresentation(
        response.metadata));
  });
  var status_batch = {};
  status_batch[grpc.opType.RECV_STATUS_ON_CLIENT] = true;
  call.startBatch(status_batch, function(err, response) {
    if (err) {
      stream.emit('error', err);
      return;
    }
    response.status.metadata = Metadata._fromCoreRepresentation(
        response.status.metadata);
    stream._receiveStatus(response.status);
  });
  return stream;
};

/**
 * Close this client.
 */
Client.prototype.close = function() {
  this.$channel.close();
};

/**
 * Return the underlying channel object for the specified client
 * @return {Channel} The channel
 */
Client.prototype.getChannel = function() {
  return this.$channel;
};

/**
 * Wait for the client to be ready. The callback will be called when the
 * client has successfully connected to the server, and it will be called
 * with an error if the attempt to connect to the server has unrecoverablly
 * failed or if the deadline expires. This function will make the channel
 * start connecting if it has not already done so.
 * @param {grpc~Deadline} deadline When to stop waiting for a connection.
 * @param {function(Error)} callback The callback to call when done attempting
 *     to connect.
 */
Client.prototype.waitForReady = function(deadline, callback) {
  var self = this;
  var checkState = function(err) {
    if (err) {
      callback(new Error('Failed to connect before the deadline'));
      return;
    }
    var new_state = self.$channel.getConnectivityState(true);
    if (new_state === grpc.connectivityState.READY) {
      callback();
    } else if (new_state === grpc.connectivityState.FATAL_FAILURE) {
      callback(new Error('Failed to connect to server'));
    } else {
      self.$channel.watchConnectivityState(new_state, deadline, checkState);
    }
  };
  /* Force a single round of polling to ensure that the channel state is up
   * to date */
  grpc.forcePoll();
  setImmediate(checkState);
};

/**
 * Map with short names for each of the requester maker functions. Used in
 * makeClientConstructor
 * @private
 */
var requester_funcs = {
  unary: Client.prototype.makeUnaryRequest,
  server_stream: Client.prototype.makeServerStreamRequest,
  client_stream: Client.prototype.makeClientStreamRequest,
  bidi: Client.prototype.makeBidiStreamRequest
};

function getDefaultValues(metadata, options) {
  var res = {};
  res.metadata = metadata || new Metadata();
  res.options = options || {};
  return res;
}

/**
 * Map with wrappers for each type of requester function to make it use the old
 * argument order with optional arguments after the callback.
 * @access private
 */
var deprecated_request_wrap = {
  unary: function(makeUnaryRequest) {
    return function makeWrappedUnaryRequest(argument, callback,
                                            metadata, options) {
      /* jshint validthis: true */
      var opt_args = getDefaultValues(metadata, metadata);
      return makeUnaryRequest.call(this, argument, opt_args.metadata,
                                   opt_args.options, callback);
    };
  },
  client_stream: function(makeServerStreamRequest) {
    return function makeWrappedClientStreamRequest(callback, metadata,
                                                   options) {
      /* jshint validthis: true */
      var opt_args = getDefaultValues(metadata, options);
      return makeServerStreamRequest.call(this, opt_args.metadata,
                                          opt_args.options, callback);
    };
  },
  server_stream: _.identity,
  bidi: _.identity
};

/**
 * Creates a constructor for a client with the given methods, as specified in
 * the methods argument. The resulting class will have an instance method for
 * each method in the service, which is a partial application of one of the
 * [Client]{@link grpc.Client} request methods, depending on `requestSerialize`
 * and `responseSerialize`, with the `method`, `serialize`, and `deserialize`
 * arguments predefined.
 * @memberof grpc
 * @alias grpc~makeGenericClientConstructor
 * @param {grpc~ServiceDefinition} methods An object mapping method names to
 *     method attributes
 * @param {string} serviceName The fully qualified name of the service
 * @param {Object} class_options An options object.
 * @param {boolean=} [class_options.deprecatedArgumentOrder=false] Indicates
 *     that the old argument order should be used for methods, with optional
 *     arguments at the end instead of the callback at the end. This option
 *     is only a temporary stopgap measure to smooth an API breakage.
 *     It is deprecated, and new code should not use it.
 * @return {function} New client constructor, which is a subclass of
 *     {@link grpc.Client}, and has the same arguments as that constructor.
 */
exports.makeClientConstructor = function(methods, serviceName,
                                         class_options) {
  if (!class_options) {
    class_options = {};
  }

  function ServiceClient(address, credentials, options) {
    Client.call(this, address, credentials, options);
  }

  util.inherits(ServiceClient, Client);

  _.each(methods, function(attrs, name) {
    var method_type;
    if (_.startsWith(name, '$')) {
      throw new Error('Method names cannot start with $');
    }
    if (attrs.requestStream) {
      if (attrs.responseStream) {
        method_type = 'bidi';
      } else {
        method_type = 'client_stream';
      }
    } else {
      if (attrs.responseStream) {
        method_type = 'server_stream';
      } else {
        method_type = 'unary';
      }
    }
    var serialize = attrs.requestSerialize;
    var deserialize = attrs.responseDeserialize;
    var method_func = _.partial(requester_funcs[method_type], attrs.path,
                                serialize, deserialize);
    if (class_options.deprecatedArgumentOrder) {
      ServiceClient.prototype[name] = deprecated_request_wrap(method_func);
    } else {
      ServiceClient.prototype[name] = method_func;
    }
    // Associate all provided attributes with the method
    _.assign(ServiceClient.prototype[name], attrs);
    if (attrs.originalName) {
      ServiceClient.prototype[attrs.originalName] = ServiceClient.prototype[name];
    }
  });

  ServiceClient.service = methods;

  return ServiceClient;
};

/**
 * Return the underlying channel object for the specified client
 * @memberof grpc
 * @alias grpc~getClientChannel
 * @param {grpc.Client} client The client
 * @return {Channel} The channel
 * @see grpc.Client#getChannel
 */
exports.getClientChannel = function(client) {
  return Client.prototype.getChannel.call(client);
};

/**
 * Wait for the client to be ready. The callback will be called when the
 * client has successfully connected to the server, and it will be called
 * with an error if the attempt to connect to the server has unrecoverablly
 * failed or if the deadline expires. This function will make the channel
 * start connecting if it has not already done so.
 * @memberof grpc
 * @alias grpc~waitForClientReady
 * @param {grpc.Client} client The client to wait on
 * @param {grpc~Deadline} deadline When to stop waiting for a connection. Pass
 *     Infinity to wait forever.
 * @param {function(Error)} callback The callback to call when done attempting
 *     to connect.
 * @see grpc.Client#waitForReady
 */
exports.waitForClientReady = function(client, deadline, callback) {
  Client.prototype.waitForReady.call(client, deadline, callback);
};<|MERGE_RESOLUTION|>--- conflicted
+++ resolved
@@ -570,15 +570,8 @@
       }
     }
     if (status.code !== constants.status.OK) {
-<<<<<<< HEAD
-      error = new Error(status.details);
-      error.code = status.code;
-      error.metadata = status.metadata;
+      error = new createStatusError(status);
       callback(error);
-=======
-      error = new createStatusError(status);
-      args.callback(error);
->>>>>>> 57ae01ab
     } else {
       callback(null, deserialized);
     }
@@ -664,15 +657,8 @@
       }
     }
     if (status.code !== constants.status.OK) {
-<<<<<<< HEAD
-      error = new Error(response.status.details);
-      error.code = status.code;
-      error.metadata = status.metadata;
+      error = createStatusError(status);
       callback(error);
-=======
-      error = createStatusError(status);
-      args.callback(error);
->>>>>>> 57ae01ab
     } else {
       callback(null, deserialized);
     }
